<<<<<<< HEAD
demo
httpserver
=======
demo
httpserver
>>>>>>> 1f892f30
<|MERGE_RESOLUTION|>--- conflicted
+++ resolved
@@ -1,7 +1,2 @@
-<<<<<<< HEAD
-demo
-httpserver
-=======
-demo
-httpserver
->>>>>>> 1f892f30
+demo
+httpserver