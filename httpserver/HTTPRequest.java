package httpserver;

import java.io.*;
import java.lang.reflect.Constructor;
import java.lang.reflect.InvocationTargetException;
import java.net.*;
import java.util.*;

/**
 * An HTTPRequest takes an incoming connection and parses out all of the
 * relevant data, supposing the conneciton follows HTTP protocol.
 */
public class HTTPRequest {
  /** HTTP GET request type */
  public static final String GET_REQUEST_TYPE = "GET";

  /** HTTP POST request type */
  public static final String POST_REQUEST_TYPE = "POST";

  /** HTTP HEAD request type */
  public static final String HEAD_REQUEST_TYPE = "HEAD";

  // used to determine what one does with the request
  private static HTTPHandlerFactory handlerFactory;

  // connection with client
  private Socket connection;

  // the handler used to determine what the server actually does
  // with this request
  private HTTPHandler handler;

  // the full text of the incoming request, including headers
  // and sent over data
  private String httpRequest;

  // the request line, or first line of entire request
  private String requestLine;

  // the type of request, as in GET, POST, ...
  private String requestType;

  // the protocol the client is using
  private String requestProtocol;

  // All headers, because they're all key/value pairs
  private Map<String, String> headers;

  // The requested path, split by '/'
  private List<String> splitPath;

  // The path relative to the handler's path
  private String path;

  // the full path
  private String fullPath;

  // the GET data
  private Map<String, String> getData;

  // the POST data
  private Map<String, String> postData;


  /**
   * Used to parse out an HTTP request provided a Socket and figure out the
   * handler to be used.
   *
   * @param connection The socket between the server and client
   *
   * @throws IOException
   * @throws SocketException
   * @throws HTTPException    Occurs when something unexpected (according to the
   *                          HTTP spec) occurs. Basically bad things.
   */
  public HTTPRequest(Socket connection) throws IOException, SocketException,
          HTTPException {

    setConnection(connection);

    setHeaders(new HashMap<String, String>());
    setSplitPath(new ArrayList<String>());
    setGetData(new HashMap<String, String>());
    setPostData(new HashMap<String, String>());

    parseRequest();
    setHandler(determineHandler());
  }


  /**
   * Kicks off the request's parsing. Called inside constructor.
   * @throws IOException
   * @throws SocketException
   * @throws HTTPException
   */
  private void parseRequest() throws IOException, SocketException,
          HTTPException {
    // Used to read in from the socket
    BufferedReader input = new BufferedReader(
        new InputStreamReader(getConnection().getInputStream()));

    StringBuilder requestBuilder = new StringBuilder();

    // The first line of a request *should* be the request line
    setRequestLine(input.readLine());
    requestBuilder.append(getRequestLine());
    requestBuilder.append("\n");

    /*  Every line after the first, but before an empty line is a header,
        which is a key/value pair.

        The key is before the ": ", the value, after
     */
    for (String line = input.readLine();
            line != null && !line.isEmpty();
            line = input.readLine()) {
      requestBuilder.append(line);
      requestBuilder.append("\n");

      String[] items = line.split(": ");

      if (items.length == 1) {
        throw new HTTPException("No key value pair in \n\t" + line);
      }

      String value = items[1];
      for (int i = 2; i < items.length; i++) {
        value += ": " + items[i];
      }

      getHeaders().put(items[0], value);
    }

    setHTTPRequest(requestBuilder.toString());

    /*  If the client sent over a POST request, there's *probably* still data
        in the stream. This reads in only the number of chars specified in the
        "Content-Length" header.
<<<<<<< HEAD
     */
    if (getRequestType().equals(POST_REQUEST_TYPE) &&
            getHeaders().containsKey("Content-Length")) {
      int contentLength = Integer.parseInt(getHeaders().get("Content-Length"));
      StringBuilder b = new StringBuilder();

      for (int i = 0; i < contentLength; i++) {
        b.append((char)input.read());
      }

      String[] data = b.toString().split("&");
      getPostData().putAll(parseInputData(data));
    }
  }


  /**
   * Turns an array of "key=value" strings into a map.
   * @param   data List of strings in "key=value" form, you know, like HTTP GET
   *          or POST lines?
   * @return  Map of key value pairs
   */
  private Map<String, String> parseInputData(String[] data) {
    Map<String, String> out = new HashMap<String, String>();
    for (String item : data) {
      String value = item.substring(item.indexOf('=') + 1);

      try {
        value = URLEncoder.encode(value, "UTF-8");
      }
      catch (UnsupportedEncodingException e) {}

      out.put(item.substring(0, item.indexOf('=')), value);
    }

    return out;
  }


  /**
   * Figure out what kind of HTTPHandler you want, based on the path.
   *
   * This returns a new object of that class. Just learning that Java has
   * this capability really impressed me, I wouldn't have thought Java could
   * do this.
   *
   * TODO:  Make this thing not be reflection-y, but use some sort of factory
   *        or something. For lots of good reasons. See GitHub issue 2 for 
   *        more information.
   *
   * @return a new instance of some form of HTTPHandler.
   */
  public HTTPHandler determineHandler() {
    // if we don't have a handler factory, something bad's going on...
    if (handlerFactory == null) {
      return new DeathHandler(this);
    }

    try {
      return handlerFactory.determineHandler(getSplitPath().get(0), this);
    }
    catch (Exception e) {
      e.printStackTrace();
      return new DeathHandler(this);
    }
  }


  public void setConnection(Socket connection) {
    this.connection = connection;
  }
  public Socket getConnection() {
    return connection;
  }

  public void setHeaders(Map<String, String> headers) {
    this.headers = headers;
  }
  public Map<String, String> getHeaders() {
    return headers;
  }

  public void setGetData(Map<String, String> data) {
    this.getData = data;
  }
  public Map<String, String> getGetData() {
    return getData;
  }

  public void setPostData(Map<String, String> data) {
    this.postData = data;
  }
  public Map<String, String> getPostData() {
    return postData;
  }

  public void setHTTPRequest(String httpRequest) {
    this.httpRequest = httpRequest;
  }
  public String getHTTPRequest() {
    return httpRequest;
  }

  /**
   * Sets the requestLine, and all derived items.
   * 
   * Based off of the passed in line, the request type, request path, and request
   * protocol can be set.
   * @param line The first line in an HTTP request
   * @throws HTTPException
   */
  public void setRequestLine(String line) throws HTTPException {
    this.requestLine = line;

    /*  Split apart the request line by spaces, as per the protocol.
        The request line should be:
          [request type] [path] [protocol]
     */
    String[] splitty = requestLine.split(" ");
    if (splitty.length < 3) {
      throw new HTTPException("Incomplete request line");
    }


    // Set the request type
    if (splitty[0].equalsIgnoreCase(GET_REQUEST_TYPE)) {
      setRequestType(GET_REQUEST_TYPE);
    }
    else if (splitty[0].equalsIgnoreCase(POST_REQUEST_TYPE)) {
      setRequestType(POST_REQUEST_TYPE);
    }
    else if (splitty[0].equalsIgnoreCase(HEAD_REQUEST_TYPE)) {
      setRequestType(HEAD_REQUEST_TYPE);
    }
    else {
      throw new HTTPException("Unexpected request type: " + splitty[0]);
    }

    // set the path
    setFullPath(splitty[1]);

    // set the protocol type
    setRequestProtocol(splitty[2]);
  }
  public String getRequestLine() {
    return requestLine;
  }

  public void setRequestType(String requestType) {
    this.requestType = requestType;
  }
  public String getRequestType() {
    return requestType;
  }

  public void setRequestProtocol(String requestProtocol) {
    this.requestProtocol = requestProtocol;
  }
  public String getRequestProtocol() {
    return requestProtocol;
  }

  /**
   * Set the full path, and path list.
   * Because the path list is derived from the full path, it's set at the 
   * same time.
   *
   * @param inPath The full requested path (in `/path/to/request` form)
   */
  public void setFullPath(String inPath) {
    this.fullPath = inPath;
    setPath(inPath.substring(inPath.indexOf('/')));

    /*  Split apart the path for future reference by the handlers
=======
		 */
		if (getRequestType().equals(POST_REQUEST_TYPE) &&
				getHeaders().containsKey("Content-Length")) {
			int contentLength = Integer.parseInt(getHeaders().get("Content-Length"));
			StringBuilder b = new StringBuilder();

			for (int i = 0; i < contentLength; i++) {
				b.append((char)input.read());
			}

			String[] data = b.toString().split("&");
			getPostData().putAll(parseInputData(data));
		}
	}


	/**
	 * Turns an array of "key=value" strings into a map.
	 * @param   data List of strings in "key=value" form, you know, like HTTP GET
	 *          or POST lines?
	 * @return  Map of key value pairs
	 */
	private Map<String, String> parseInputData(String[] data) {
		Map<String, String> out = new HashMap<String, String>();
		for (String item : data) {
			String value = item.substring(item.indexOf('=') + 1);

			try {
				value = URLEncoder.encode(value, "UTF-8");
			}
			catch (UnsupportedEncodingException e) {}

			out.put(item.substring(0, item.indexOf('=')), value);
		}

		return out;
	}


	/**
	 * Add a new handler to the list of available handlers.
	 *
	 * A request's handler type is determined based off of the first
	 * segment of a path. For example if
	 * <code>addHandler("add", AdditionHandler.class)</code> is called,
	 * when someone makes a request to
	 * <code>/add/[any number of other path segments]</code>, a new
	 * AdditionHandler is used to determine the response's content.
	 *
	 * @param path  When the first segment of the path matches this,
	 *              the passed in Handler's class is called.
	 * @param handlerClass  The class of the HTTPHandler to be called
	 *                      when the above path is matched
	 */
	public static void addHandler(String path, Class<? extends HTTPHandler> handlerClass) {

		handlers.put(path, handlerClass);
	}

	/**
	 * Figure out what kind of HTTPHandler you want, based on the path.
	 *
	 * This returns a new object of that class. Just learning that Java has
	 * this capability really impressed me, I wouldn't have thought Java could
	 * do this.
	 *
	 * @return a new instance of some form of HTTPHandler.
	 */
	public HTTPHandler determineHandler() {
		Class<? extends HTTPHandler> hClass;

		// check if there's a handler for the specified segment.
		if (handlers.containsKey(getSplitPath().get(0))) {
			hClass = handlers.get(getSplitPath().get(0));
			getSplitPath().remove(0);
			setPath(getPath().substring(getPath().indexOf('/', 1), getPath().length()));
		}
		// if there isn't, use our default handler
		else {
			hClass = handlers.get("*");
		}

		try {
			// attempt to make a new constructor of the selected class from
			// above. And attempt to return a new object of that class, using
			// the constructor.
			Constructor<? extends HTTPHandler> hConstructor
			= hClass.getConstructor(HTTPRequest.class);

			return hConstructor.newInstance(this);
		}
		catch (NoSuchMethodException | SecurityException | InstantiationException
				| IllegalAccessException | IllegalArgumentException
				| InvocationTargetException e) {
			e.printStackTrace();
		}

		// if we can't do that, send over a DEATH HANDLER!
		return new DeathHandler(this);
	}


	public void setConnection(Socket connection) {
		this.connection = connection;
	}
	public Socket getConnection() {
		return connection;
	}

	public void setHeaders(Map<String, String> headers) {
		this.headers = headers;
	}
	public Map<String, String> getHeaders() {
		return headers;
	}

	public void setGetData(Map<String, String> data) {
		this.getData = data;
	}
	public Map<String, String> getGetData() {
		return getData;
	}

	public void setPostData(Map<String, String> data) {
		this.postData = data;
	}
	public Map<String, String> getPostData() {
		return postData;
	}

	public void setHTTPRequest(String httpRequest) {
		this.httpRequest = httpRequest;
	}
	public String getHTTPRequest() {
		return httpRequest;
	}

	/**
	 * Sets the requestLine, and all derived items.
	 * 
	 * Based off of the passed in line, the request type, request path, and request
	 * protocol can be set.
	 * @param line The first line in an HTTP request
	 * @throws HTTPException
	 */
	public void setRequestLine(String line) throws HTTPException {
		this.requestLine = line;

		/*  Split apart the request line by spaces, as per the protocol.
        The request line should be:
          [request type] [path] [protocol]
		 */
		String[] splitty = requestLine.split(" ");
		if (splitty.length < 3) {
			throw new HTTPException("Incomplete request line");
		}


		// Set the request type
		if (splitty[0].equalsIgnoreCase(GET_REQUEST_TYPE)) {
			setRequestType(GET_REQUEST_TYPE);
		}
		else if (splitty[0].equalsIgnoreCase(POST_REQUEST_TYPE)) {
			setRequestType(POST_REQUEST_TYPE);
		}
		else if (splitty[0].equalsIgnoreCase(HEAD_REQUEST_TYPE)) {
			setRequestType(HEAD_REQUEST_TYPE);
		}
		else {
			throw new HTTPException("Unexpected request type: " + splitty[0]);
		}

		// set the path
		setFullPath(splitty[1]);

		// set the protocol type
		setRequestProtocol(splitty[2]);
	}
	public String getRequestLine() {
		return requestLine;
	}

	public void setRequestType(String requestType) {
		this.requestType = requestType;
	}
	public String getRequestType() {
		return requestType;
	}

	public void setRequestProtocol(String requestProtocol) {
		this.requestProtocol = requestProtocol;
	}
	public String getRequestProtocol() {
		return requestProtocol;
	}

	/**
	 * Set the full path, and path list.
	 * Because the path list is derived from the full path, it's set at the same time.
	 * @param inPath The full requested path (in `/path/to/request` form)
	 */
	public void setFullPath(String inPath) {
		this.fullPath = inPath;
		setPath(inPath);
		setSplitPath(inPath);
	}
	/**
	 * Gets the full path of the request.
	 * @return The full path.
	 */
	public String getFullPath() {
		return fullPath;
	}

	public void setPath(String path) {
		this.path = path;
	}
	/**
	 * Gets the path relative to the handler's path.
	 * @return Everything in the path after the handler's path.
	 */
	public String getPath() {
		return path;
	}

	public void setSplitPath(String fullPath) {
		/*  Split apart the path for future reference by the handlers
>>>>>>> 5ba1ec42
        The split path should be used by handlers to figure out what
        action should be taken. It's also used to parse out GET request
        data.

        The first character *should* always be a `/`, and that could cause
        an error with splitting (as in, the first split could be an empyt
        string, which we don't want).
     */
    for (String segment : fullPath.substring(1).split("/")) {
      getSplitPath().add(segment);
    }

    /*  Parse out any GET data in the request URL.
        This could occur on any request.
<<<<<<< HEAD
     */
    if (getSplitPath().get(getSplitPath().size() - 1).indexOf('?') != -1) {
      String lastItem = getSplitPath().get(getSplitPath().size() - 1);
      // remove the ? onward from the last item in the path, because that's not
      // part of the requested URL
      getSplitPath().set(getSplitPath().size() - 1, 
              lastItem.substring(0, lastItem.indexOf('?')));

      // split apart the request query into an array of "key=value" strings.
      String[] data = lastItem.substring(lastItem.indexOf('?') + 1).split("&");

      // Set the GET data to the GET data...
      getGetData().putAll(parseInputData(data));
    }
  }
  /**
   * Gets the full path of the request.
   * @return The full path.
   */
  public String getFullPath() {
    return fullPath;
  }

  public void setPath(String path) {
    this.path = path;
  }
  /**
   * Gets the path relative to the handler's path.
   * @return Everything in the path after the handler's path.
   */
  public String getPath() {
    return path;
  }

  public void setSplitPath(List<String> path) {
    this.splitPath = path;
  }
  /**
   * Gets the full path split by '/'
   * @return A List of Strings
   */
  public List<String> getSplitPath() {
    return splitPath;
  }

  public void setHandler(HTTPHandler handler) {
    this.handler = handler;
  }
  public HTTPHandler getHandler() {
    return handler;
  }

  public boolean isType(String requestTypeCheck) {
    return getRequestType().equalsIgnoreCase(requestTypeCheck);
  }

  @Override
  public String toString() {
    StringBuilder builder = new StringBuilder();
    builder.append("HTTPRequest from ");
    builder.append(getConnection().getLocalAddress().getHostAddress());
    builder.append("\n\t");
      builder.append("Request Line: ");
      builder.append(getRequestLine());
    builder.append("\n\t\t");
        builder.append("Request Type ");
        builder.append(getRequestType());
    builder.append("\n\t\t");
        builder.append("Request Path ");
        builder.append(getFullPath());

    return builder.toString();
  }

  public static void setHandlerFactory(HTTPHandlerFactory handlerFactory) {
    HTTPRequest.handlerFactory = handlerFactory;
  }
=======
		 */
		if (getSplitPath().get(getSplitPath().size() - 1).indexOf('?') != -1) {
			String lastItem = getSplitPath().get(getSplitPath().size() - 1);
			// remove the ? onward from the last item in the path, because that's not
			// part of the requested URL
			getSplitPath().set(getSplitPath().size() - 1, lastItem.substring(0, lastItem.indexOf('?')));

			// split apart the request query into an array of "key=value" strings.
			String[] data = lastItem.substring(lastItem.indexOf('?') + 1).split("&");

			// Set the GET data to the GET data...
			getGetData().putAll(parseInputData(data));
		}
	}
	public void setSplitPath(List<String> path) {
		this.splitPath = path;
	}
	/**
	 * Gets the path relative to the handler's path split by '/'
	 * @return A List of Strings
	 */
	public List<String> getSplitPath() {
		return splitPath;
	}

	public void setHandler(HTTPHandler handler) {
		this.handler = handler;
	}
	public HTTPHandler getHandler() {
		return handler;
	}

	@Override
	public String toString() {
		StringBuilder builder = new StringBuilder();
		builder.append("HTTPRequest from ");
		builder.append(getConnection().getLocalAddress().getHostAddress());
		builder.append("\n\t");
		builder.append("Request Line: ");
		builder.append(getRequestLine());
		builder.append("\n\t\t");
		builder.append("Request Type ");
		builder.append(getRequestType());
		builder.append("\n\t\t");
		builder.append("Request Path ");
		builder.append(getFullPath());

		return builder.toString();
	}
>>>>>>> 5ba1ec42
}<|MERGE_RESOLUTION|>--- conflicted
+++ resolved
@@ -20,6 +20,7 @@
   /** HTTP HEAD request type */
   public static final String HEAD_REQUEST_TYPE = "HEAD";
 
+
   // used to determine what one does with the request
   private static HTTPHandlerFactory handlerFactory;
 
@@ -67,14 +68,15 @@
    * handler to be used.
    *
    * @param connection The socket between the server and client
-   *
    * @throws IOException
    * @throws SocketException
-   * @throws HTTPException    Occurs when something unexpected (according to the
-   *                          HTTP spec) occurs. Basically bad things.
+   * @throws HTTPException when something that doesn't follow HTTP spec occurs
    */
   public HTTPRequest(Socket connection) throws IOException, SocketException,
-          HTTPException {
+  HTTPException {
+    if (handlers.isEmpty()) {
+      handlers.put("*", DeathHandler.class);
+    }
 
     setConnection(connection);
 
@@ -95,7 +97,7 @@
    * @throws HTTPException
    */
   private void parseRequest() throws IOException, SocketException,
-          HTTPException {
+  HTTPException {
     // Used to read in from the socket
     BufferedReader input = new BufferedReader(
         new InputStreamReader(getConnection().getInputStream()));
@@ -113,8 +115,8 @@
         The key is before the ": ", the value, after
      */
     for (String line = input.readLine();
-            line != null && !line.isEmpty();
-            line = input.readLine()) {
+        line != null && !line.isEmpty();
+        line = input.readLine()) {
       requestBuilder.append(line);
       requestBuilder.append("\n");
 
@@ -131,16 +133,14 @@
 
       getHeaders().put(items[0], value);
     }
-
     setHTTPRequest(requestBuilder.toString());
 
     /*  If the client sent over a POST request, there's *probably* still data
         in the stream. This reads in only the number of chars specified in the
         "Content-Length" header.
-<<<<<<< HEAD
      */
     if (getRequestType().equals(POST_REQUEST_TYPE) &&
-            getHeaders().containsKey("Content-Length")) {
+        getHeaders().containsKey("Content-Length")) {
       int contentLength = Integer.parseInt(getHeaders().get("Content-Length"));
       StringBuilder b = new StringBuilder();
 
@@ -178,15 +178,31 @@
 
 
   /**
+   * Add a new handler to the list of available handlers.
+   *
+   * A request's handler type is determined based off of the first
+   * segment of a path. For example if
+   * <code>addHandler("add", AdditionHandler.class)</code> is called,
+   * when someone makes a request to
+   * <code>/add/[any number of other path segments]</code>, a new
+   * AdditionHandler is used to determine the response's content.
+   *
+   * @param path  When the first segment of the path matches this,
+   *              the passed in Handler's class is called.
+   * @param handlerClass  The class of the HTTPHandler to be called
+   *                      when the above path is matched
+   */
+  public static void addHandler(String path, Class<? extends HTTPHandler> handlerClass) {
+
+    handlers.put(path, handlerClass);
+  }
+
+    /**
    * Figure out what kind of HTTPHandler you want, based on the path.
    *
    * This returns a new object of that class. Just learning that Java has
    * this capability really impressed me, I wouldn't have thought Java could
    * do this.
-   *
-   * TODO:  Make this thing not be reflection-y, but use some sort of factory
-   *        or something. For lots of good reasons. See GitHub issue 2 for 
-   *        more information.
    *
    * @return a new instance of some form of HTTPHandler.
    */
@@ -302,245 +318,35 @@
 
   /**
    * Set the full path, and path list.
-   * Because the path list is derived from the full path, it's set at the 
-   * same time.
-   *
+   * Because the path list is derived from the full path, it's set at the same time.
    * @param inPath The full requested path (in `/path/to/request` form)
    */
   public void setFullPath(String inPath) {
     this.fullPath = inPath;
-    setPath(inPath.substring(inPath.indexOf('/')));
-
+    setPath(inPath);
+    setSplitPath(inPath);
+  }
+  /**
+   * Gets the full path of the request.
+   * @return The full path.
+   */
+  public String getFullPath() {
+    return fullPath;
+  }
+
+  public void setPath(String path) {
+    this.path = path;
+  }
+  /**
+   * Gets the path relative to the handler's path.
+   * @return Everything in the path after the handler's path.
+   */
+  public String getPath() {
+    return path;
+  }
+
+  public void setSplitPath(String fullPath) {
     /*  Split apart the path for future reference by the handlers
-=======
-		 */
-		if (getRequestType().equals(POST_REQUEST_TYPE) &&
-				getHeaders().containsKey("Content-Length")) {
-			int contentLength = Integer.parseInt(getHeaders().get("Content-Length"));
-			StringBuilder b = new StringBuilder();
-
-			for (int i = 0; i < contentLength; i++) {
-				b.append((char)input.read());
-			}
-
-			String[] data = b.toString().split("&");
-			getPostData().putAll(parseInputData(data));
-		}
-	}
-
-
-	/**
-	 * Turns an array of "key=value" strings into a map.
-	 * @param   data List of strings in "key=value" form, you know, like HTTP GET
-	 *          or POST lines?
-	 * @return  Map of key value pairs
-	 */
-	private Map<String, String> parseInputData(String[] data) {
-		Map<String, String> out = new HashMap<String, String>();
-		for (String item : data) {
-			String value = item.substring(item.indexOf('=') + 1);
-
-			try {
-				value = URLEncoder.encode(value, "UTF-8");
-			}
-			catch (UnsupportedEncodingException e) {}
-
-			out.put(item.substring(0, item.indexOf('=')), value);
-		}
-
-		return out;
-	}
-
-
-	/**
-	 * Add a new handler to the list of available handlers.
-	 *
-	 * A request's handler type is determined based off of the first
-	 * segment of a path. For example if
-	 * <code>addHandler("add", AdditionHandler.class)</code> is called,
-	 * when someone makes a request to
-	 * <code>/add/[any number of other path segments]</code>, a new
-	 * AdditionHandler is used to determine the response's content.
-	 *
-	 * @param path  When the first segment of the path matches this,
-	 *              the passed in Handler's class is called.
-	 * @param handlerClass  The class of the HTTPHandler to be called
-	 *                      when the above path is matched
-	 */
-	public static void addHandler(String path, Class<? extends HTTPHandler> handlerClass) {
-
-		handlers.put(path, handlerClass);
-	}
-
-	/**
-	 * Figure out what kind of HTTPHandler you want, based on the path.
-	 *
-	 * This returns a new object of that class. Just learning that Java has
-	 * this capability really impressed me, I wouldn't have thought Java could
-	 * do this.
-	 *
-	 * @return a new instance of some form of HTTPHandler.
-	 */
-	public HTTPHandler determineHandler() {
-		Class<? extends HTTPHandler> hClass;
-
-		// check if there's a handler for the specified segment.
-		if (handlers.containsKey(getSplitPath().get(0))) {
-			hClass = handlers.get(getSplitPath().get(0));
-			getSplitPath().remove(0);
-			setPath(getPath().substring(getPath().indexOf('/', 1), getPath().length()));
-		}
-		// if there isn't, use our default handler
-		else {
-			hClass = handlers.get("*");
-		}
-
-		try {
-			// attempt to make a new constructor of the selected class from
-			// above. And attempt to return a new object of that class, using
-			// the constructor.
-			Constructor<? extends HTTPHandler> hConstructor
-			= hClass.getConstructor(HTTPRequest.class);
-
-			return hConstructor.newInstance(this);
-		}
-		catch (NoSuchMethodException | SecurityException | InstantiationException
-				| IllegalAccessException | IllegalArgumentException
-				| InvocationTargetException e) {
-			e.printStackTrace();
-		}
-
-		// if we can't do that, send over a DEATH HANDLER!
-		return new DeathHandler(this);
-	}
-
-
-	public void setConnection(Socket connection) {
-		this.connection = connection;
-	}
-	public Socket getConnection() {
-		return connection;
-	}
-
-	public void setHeaders(Map<String, String> headers) {
-		this.headers = headers;
-	}
-	public Map<String, String> getHeaders() {
-		return headers;
-	}
-
-	public void setGetData(Map<String, String> data) {
-		this.getData = data;
-	}
-	public Map<String, String> getGetData() {
-		return getData;
-	}
-
-	public void setPostData(Map<String, String> data) {
-		this.postData = data;
-	}
-	public Map<String, String> getPostData() {
-		return postData;
-	}
-
-	public void setHTTPRequest(String httpRequest) {
-		this.httpRequest = httpRequest;
-	}
-	public String getHTTPRequest() {
-		return httpRequest;
-	}
-
-	/**
-	 * Sets the requestLine, and all derived items.
-	 * 
-	 * Based off of the passed in line, the request type, request path, and request
-	 * protocol can be set.
-	 * @param line The first line in an HTTP request
-	 * @throws HTTPException
-	 */
-	public void setRequestLine(String line) throws HTTPException {
-		this.requestLine = line;
-
-		/*  Split apart the request line by spaces, as per the protocol.
-        The request line should be:
-          [request type] [path] [protocol]
-		 */
-		String[] splitty = requestLine.split(" ");
-		if (splitty.length < 3) {
-			throw new HTTPException("Incomplete request line");
-		}
-
-
-		// Set the request type
-		if (splitty[0].equalsIgnoreCase(GET_REQUEST_TYPE)) {
-			setRequestType(GET_REQUEST_TYPE);
-		}
-		else if (splitty[0].equalsIgnoreCase(POST_REQUEST_TYPE)) {
-			setRequestType(POST_REQUEST_TYPE);
-		}
-		else if (splitty[0].equalsIgnoreCase(HEAD_REQUEST_TYPE)) {
-			setRequestType(HEAD_REQUEST_TYPE);
-		}
-		else {
-			throw new HTTPException("Unexpected request type: " + splitty[0]);
-		}
-
-		// set the path
-		setFullPath(splitty[1]);
-
-		// set the protocol type
-		setRequestProtocol(splitty[2]);
-	}
-	public String getRequestLine() {
-		return requestLine;
-	}
-
-	public void setRequestType(String requestType) {
-		this.requestType = requestType;
-	}
-	public String getRequestType() {
-		return requestType;
-	}
-
-	public void setRequestProtocol(String requestProtocol) {
-		this.requestProtocol = requestProtocol;
-	}
-	public String getRequestProtocol() {
-		return requestProtocol;
-	}
-
-	/**
-	 * Set the full path, and path list.
-	 * Because the path list is derived from the full path, it's set at the same time.
-	 * @param inPath The full requested path (in `/path/to/request` form)
-	 */
-	public void setFullPath(String inPath) {
-		this.fullPath = inPath;
-		setPath(inPath);
-		setSplitPath(inPath);
-	}
-	/**
-	 * Gets the full path of the request.
-	 * @return The full path.
-	 */
-	public String getFullPath() {
-		return fullPath;
-	}
-
-	public void setPath(String path) {
-		this.path = path;
-	}
-	/**
-	 * Gets the path relative to the handler's path.
-	 * @return Everything in the path after the handler's path.
-	 */
-	public String getPath() {
-		return path;
-	}
-
-	public void setSplitPath(String fullPath) {
-		/*  Split apart the path for future reference by the handlers
->>>>>>> 5ba1ec42
         The split path should be used by handlers to figure out what
         action should be taken. It's also used to parse out GET request
         data.
@@ -555,14 +361,12 @@
 
     /*  Parse out any GET data in the request URL.
         This could occur on any request.
-<<<<<<< HEAD
      */
     if (getSplitPath().get(getSplitPath().size() - 1).indexOf('?') != -1) {
       String lastItem = getSplitPath().get(getSplitPath().size() - 1);
       // remove the ? onward from the last item in the path, because that's not
       // part of the requested URL
-      getSplitPath().set(getSplitPath().size() - 1, 
-              lastItem.substring(0, lastItem.indexOf('?')));
+      getSplitPath().set(getSplitPath().size() - 1, lastItem.substring(0, lastItem.indexOf('?')));
 
       // split apart the request query into an array of "key=value" strings.
       String[] data = lastItem.substring(lastItem.indexOf('?') + 1).split("&");
@@ -571,30 +375,11 @@
       getGetData().putAll(parseInputData(data));
     }
   }
-  /**
-   * Gets the full path of the request.
-   * @return The full path.
-   */
-  public String getFullPath() {
-    return fullPath;
-  }
-
-  public void setPath(String path) {
-    this.path = path;
-  }
-  /**
-   * Gets the path relative to the handler's path.
-   * @return Everything in the path after the handler's path.
-   */
-  public String getPath() {
-    return path;
-  }
-
   public void setSplitPath(List<String> path) {
     this.splitPath = path;
   }
   /**
-   * Gets the full path split by '/'
+   * Gets the path relative to the handler's path split by '/'
    * @return A List of Strings
    */
   public List<String> getSplitPath() {
@@ -606,10 +391,6 @@
   }
   public HTTPHandler getHandler() {
     return handler;
-  }
-
-  public boolean isType(String requestTypeCheck) {
-    return getRequestType().equalsIgnoreCase(requestTypeCheck);
   }
 
   @Override
@@ -621,11 +402,11 @@
       builder.append("Request Line: ");
       builder.append(getRequestLine());
     builder.append("\n\t\t");
-        builder.append("Request Type ");
+       builder.append("Request Type ");
         builder.append(getRequestType());
     builder.append("\n\t\t");
-        builder.append("Request Path ");
-        builder.append(getFullPath());
+       builder.append("Request Path ");
+       builder.append(getFullPath());
 
     return builder.toString();
   }
@@ -633,55 +414,4 @@
   public static void setHandlerFactory(HTTPHandlerFactory handlerFactory) {
     HTTPRequest.handlerFactory = handlerFactory;
   }
-=======
-		 */
-		if (getSplitPath().get(getSplitPath().size() - 1).indexOf('?') != -1) {
-			String lastItem = getSplitPath().get(getSplitPath().size() - 1);
-			// remove the ? onward from the last item in the path, because that's not
-			// part of the requested URL
-			getSplitPath().set(getSplitPath().size() - 1, lastItem.substring(0, lastItem.indexOf('?')));
-
-			// split apart the request query into an array of "key=value" strings.
-			String[] data = lastItem.substring(lastItem.indexOf('?') + 1).split("&");
-
-			// Set the GET data to the GET data...
-			getGetData().putAll(parseInputData(data));
-		}
-	}
-	public void setSplitPath(List<String> path) {
-		this.splitPath = path;
-	}
-	/**
-	 * Gets the path relative to the handler's path split by '/'
-	 * @return A List of Strings
-	 */
-	public List<String> getSplitPath() {
-		return splitPath;
-	}
-
-	public void setHandler(HTTPHandler handler) {
-		this.handler = handler;
-	}
-	public HTTPHandler getHandler() {
-		return handler;
-	}
-
-	@Override
-	public String toString() {
-		StringBuilder builder = new StringBuilder();
-		builder.append("HTTPRequest from ");
-		builder.append(getConnection().getLocalAddress().getHostAddress());
-		builder.append("\n\t");
-		builder.append("Request Line: ");
-		builder.append(getRequestLine());
-		builder.append("\n\t\t");
-		builder.append("Request Type ");
-		builder.append(getRequestType());
-		builder.append("\n\t\t");
-		builder.append("Request Path ");
-		builder.append(getFullPath());
-
-		return builder.toString();
-	}
->>>>>>> 5ba1ec42
 }