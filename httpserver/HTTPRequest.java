package httpserver;

import java.io.*;
import java.net.*;
import java.util.*;

/**
 * An HTTPRequest takes an incoming connection and parses out all of the
 * relevant data, supposing the conneciton follows HTTP protocol. <p>
 *
 * At present, HTTPRequest only knows how to handle HTTP 1.1 requests, and
 * doesn't handle persistant connections. Technically, it could handle an
 * HTTP 1.0 request, because 1.0 doesn't have persistant conncetions.
 *
 * @see   <a href="http://www.w3.org/Protocols/rfc2616/rfc2616.html">
 *        HTTP 1.1 Spec</a>
 * @see HTTPResponse
 * @see HTTPHandler
 */
public class HTTPRequest {
  /** HTTP GET request type */
  public static final String GET_REQUEST_TYPE = "GET";

  /** HTTP POST request type */
  public static final String POST_REQUEST_TYPE = "POST";

  /** HTTP HEAD request type */
  public static final String HEAD_REQUEST_TYPE = "HEAD";


  // used to determine what one does with the request
  private static HTTPHandlerFactory handlerFactory;

  // connection with client
  private Socket connection;

  // the handler used to determine what the server actually does
  // with this request
  private HTTPHandler handler;

  // the full text of the incoming request, including headers
  // and sent over data
  private String httpRequest;

  // the request line, or first line of entire request
  private String requestLine;

  // the type of request, as in GET, POST, ...
  private String requestType;

  // the protocol the client is using
  private String requestProtocol;

  // All headers, because they're all key/value pairs
  private Map<String, String> headers;

  // The requested path, split by '/'
  private List<String> splitPath;

  // The path relative to the handler's path
  private String path;

  // the full path
  private String fullPath;

  // the GET data
  private Map<String, String> getData;

  // the POST data
  private Map<String, String> postData;


  /**
   * Used to parse out an HTTP request provided a Socket and figure out the
   * handler to be used.
   *
   * @param connection The socket between the server and client
   * @throws IOException      When it gets thrown by 
   *                          {@link HTTPHandler#parseRequest}.
   * @throws SocketException  When it gets thrown by 
   *                          {@link HTTPHandler#parseRequest}.
   * @throws HTTPException    When something that doesn't follow HTTP spec 
   *                          occurs.
   *
   * @see HTTPHandler#parseRequest
   */
  public HTTPRequest(Socket connection) throws IOException, SocketException,
          HTTPException {
    setConnection(connection);

    setHeaders(new HashMap<String, String>());
    setSplitPath(new ArrayList<String>());
    setGetData(new HashMap<String, String>());
    setPostData(new HashMap<String, String>());

    parseRequest();
    setHandler(determineHandler());
  }


  /**
   * Kicks off the request's parsing. Called inside constructor.
   *
   * @throws IOException      When an InputStream can't be retreived from the
   *                          socket.
   * @throws SocketException  When the client breaks early. This is a browser
   *                          issue, and not a server issue, but it gets thrown
   *                          upstream because it can't be dealt with until it
   *                          gets to the HTTPServer.
   * @throws HTTPException    When headers aren't in key/value pairs separated 
   *                          by ": ". 
   *
   * @see HTTPServer
   */
  private void parseRequest() throws IOException, SocketException,
          HTTPException {
    // Used to read in from the socket
    BufferedReader input = new BufferedReader(
        new InputStreamReader(getConnection().getInputStream()));

    StringBuilder requestBuilder = new StringBuilder();

    // The first line of a request *should* be the request line
    setRequestLine(input.readLine());
    requestBuilder.append(getRequestLine());
    requestBuilder.append("\n");

    /*  Every line after the first, but before an empty line is a header,
        which is a key/value pair.

        The key is before the ": ", the value, after
     */
    for (String line = input.readLine(); line != null && !line.isEmpty();
            line = input.readLine()) {
      requestBuilder.append(line);
      requestBuilder.append("\n");

      String[] items = line.split(": ");

      if (items.length == 1) {
        throw new HTTPException("No key value pair in \n\t" + line);
      }

      String value = items[1];
      for (int i = 2; i < items.length; i++) {
        value += ": " + items[i];
      }

      getHeaders().put(items[0], value);
    }
    setHTTPRequest(requestBuilder.toString());

    /*  If the client sent over a POST request, there's *probably* still data
        in the stream. This reads in only the number of chars specified in the
        "Content-Length" header.
     */
    if (getRequestType().equals(POST_REQUEST_TYPE) &&
        getHeaders().containsKey("Content-Length")) {
      int contentLength = Integer.parseInt(getHeaders().get("Content-Length"));
      StringBuilder b = new StringBuilder();

      for (int i = 0; i < contentLength; i++) {
        b.append((char)input.read());
      }

      String[] data = b.toString().split("&");
      getPostData().putAll(parseInputData(data));
    }
  }


  /**
   * Turns an array of "key=value" strings into a map. <p>
   * 
   * Any item in the array missing an "=" is ignored, and not added to the 
   * returned map. If an empty value is wanted, an "=" is required at the end
   * of the key.
   *
   * @param data  List of strings in "key=value" form, you know, like HTTP GET
   *              or POST lines?
   * @return  Map of key value pairs
   */
  private Map<String, String> parseInputData(String[] data) {
    Map<String, String> out = new HashMap<String, String>();
    for (String item : data) {
      if (item.indexOf("=") == -1) {
        continue;
      }

      String value = item.substring(item.indexOf('=') + 1);

      /*  Attempt to URL decode the value, because it *might* be user input.
          If it can't be decoded, it doesn't matter, the original, undecoded
          value is still used.
      */
      try {
        value = URLDecoder.decode(value, "UTF-8");
      }
      catch (UnsupportedDecodingException e) {}

      out.put(item.substring(0, item.indexOf('=')), value);
    }

    return out;
  }

  /**
   * Figure out what kind of HTTPHandler you want, based on the path. <p>
   *
   * This uses the statically set {@link HTTPHandlerFactory} to determine the
   * correct HTTPHandler to be used for the current request. If there isn't
   * a statically set HTTPHandlerFactory, a 500 error is sent back to the
   * client.
   *
   * @return a new instance of some form of HTTPHandler.
   *
   * @see HTTPHandlerFactory
   * @see HTTPHandlerFactory#determineHandler
   * @see HTTPHandler
   */
  public HTTPHandler determineHandler() {
    try {
      return handlerFactory.determineHandler(getSplitPath().get(0), this);
    }
    catch (Exception e) {
      e.printStackTrace();
      return new DeathHandler(this);
    }
  }

  public boolean isType(String requestTypeCheck) {
    return getRequestType().equalsIgnoreCase(requestTypeCheck);
  }

  /**
   * Sets the requestLine, and all derived items. <p>
   * 
   * Based off of the passed in line, the request type, request path, and
   * request protocol can be set.
   *
   * @param line  The first line in an HTTP request. Should be in
   *              {@code [type] [full path] [protocol]}.
   * @throws HTTPException  When the first line does not contain two spaces,
   *                        signifying that the passed in line is not in
   *                        HTTP 1.1. When the type is not an expected type
   *                        (currently GET, POST, and HEAD).
   *
   * @see HTTPRequest#setRequestType
   * @see HTTPRequest#setFullPath
   * @see HTTPRequest#setRequestProtocol
   */
  public void setRequestLine(String line) throws HTTPException {
    this.requestLine = line;

    /*  Split apart the request line by spaces, as per the protocol.
        The request line should be:
          [request type] [path] [protocol]
     */
    String[] splitty = requestLine.split(" ");
    if (splitty.length < 3) {
      throw new HTTPException("Incomplete request line");
    }


    // Set the request type
    if (splitty[0].equalsIgnoreCase(GET_REQUEST_TYPE)) {
      setRequestType(GET_REQUEST_TYPE);
    }
    else if (splitty[0].equalsIgnoreCase(POST_REQUEST_TYPE)) {
      setRequestType(POST_REQUEST_TYPE);
    }
    else if (splitty[0].equalsIgnoreCase(HEAD_REQUEST_TYPE)) {
      setRequestType(HEAD_REQUEST_TYPE);
    }
    else {
      throw new HTTPException("Unexpected request type: " + splitty[0]);
    }

    // set the path
    setFullPath(splitty[1]);

    // set the protocol type
    setRequestProtocol(splitty[2]);
  }
  /**
   * Return the request line.
   * @return  the request line.
   */
  public String getRequestLine() {
    return requestLine;
  }


  /**
<<<<<<< HEAD
   * Set the full path, and path list. <p>
   *
   * Because the path list is derived from the full path, it's set at the same 
=======
   * Set the full path, and path list.
   * Because the path list is derived from the full path, it's set at the same
>>>>>>> 2d877da6
   * time.
   *
   * @param inPath  The full requested path (in `/path/to/request` form)
   *
   * @see HTTPRequest#setPath
   * @see HTTPRequest#setSplitPath
   */
  public void setFullPath(String inPath) {
    this.fullPath = inPath;
    setPath(inPath);
    setSplitPath(inPath);
  }
  /**
   * Gets the full path of the request.
   * @return The full path.
   */
  public String getFullPath() {
    return fullPath;
  }

  public void setPath(String path) {
    this.path = path;
  }
  /**
   * Gets the path relative to the handler's path.
   * @return Everything in the path after the handler's path.
   */
  public String getPath() {
    return path;
  }


  /**
   * Given a full path, set the splitPath to the path, split by `/`. <p>
   *
   * If there's a query string attached to the path, it gets removed from the
   * splitPath, and the request's associated GET data is parsed from the query
   * string.
   *
   * @see HTTPRequest#getGetData
   */
  public void setSplitPath(String fullPath) {
    /*  Split apart the path for future reference by the handlers
        The split path should be used by handlers to figure out what
        action should be taken. It's also used to parse out GET request
        data.

        The first character *should* always be a `/`, and that could cause
        an error with splitting (as in, the first split could be an empty
        string, which we don't want).
     */
    for (String segment : fullPath.substring(1).split("/")) {
      if (segment.isEmpty()) {
        continue;
      }

      getSplitPath().add(segment);
    }

    /*  Parse out any GET data in the request URL.
        This could occur on any request.
     */
    if (getSplitPath().get(getSplitPath().size() - 1).indexOf('?') != -1) {
      String lastItem = getSplitPath().get(getSplitPath().size() - 1);
      // remove the ? onward from the last item in the path, because that's not
      // part of the requested URL
      getSplitPath().set(getSplitPath().size() - 1, lastItem.substring(0,
          lastItem.indexOf('?')));

      // split apart the request query into an array of "key=value" strings.
      String[] data = lastItem.substring(lastItem.indexOf('?') + 1).split("&");

      // Set the GET data to the GET data...
      getGetData().putAll(parseInputData(data));
    }
  }
  public void setSplitPath(List<String> path) {
    this.splitPath = path;
  }
  /**
   * Gets the path relative to the handler's path split by '/'
   * @return A List of Strings
   */
  public List<String> getSplitPath() {
    return splitPath;
  }



  public void setConnection(Socket connection) {
    this.connection = connection;
  }
  public Socket getConnection() {
    return connection;
  }

  public void setHeaders(Map<String, String> headers) {
    this.headers = headers;
  }
  public Map<String, String> getHeaders() {
    return headers;
  }

  public void setGetData(Map<String, String> data) {
    this.getData = data;
  }
  public Map<String, String> getGetData() {
    return getData;
  }

  public void setPostData(Map<String, String> data) {
    this.postData = data;
  }
  public Map<String, String> getPostData() {
    return postData;
  }

  public void setHTTPRequest(String httpRequest) {
    this.httpRequest = httpRequest;
  }
  public String getHTTPRequest() {
    return httpRequest;
  }
  
  public void setRequestType(String requestType) {
    this.requestType = requestType;
  }
  public String getRequestType() {
    return requestType;
  }

  public void setRequestProtocol(String requestProtocol) {
    this.requestProtocol = requestProtocol;
  }
  public String getRequestProtocol() {
    return requestProtocol;
  }

  public void setHandler(HTTPHandler handler) {
    this.handler = handler;
  }
  public HTTPHandler getHandler() {
    return handler;
  }

  public static void setHandlerFactory(HTTPHandlerFactory handlerFactory) {
    HTTPRequest.handlerFactory = handlerFactory;
  }
  public static HTTPHandlerFactory getHTTPHandlerFactory() {
    return handlerFactory;
  }

  @Override
  public String toString() {
    StringBuilder builder = new StringBuilder();
    builder.append("HTTPRequest from ");
    builder.append(getConnection().getLocalAddress().getHostAddress());
    builder.append("\n\t");
      builder.append("Request Line: ");
      builder.append(getRequestLine());
    builder.append("\n\t\t");
        builder.append("Request Type ");
        builder.append(getRequestType());
    builder.append("\n\t\t");
        builder.append("Request Path ");
        builder.append(getFullPath());

    return builder.toString();
  }
}<|MERGE_RESOLUTION|>--- conflicted
+++ resolved
@@ -292,14 +292,9 @@
 
 
   /**
-<<<<<<< HEAD
    * Set the full path, and path list. <p>
    *
    * Because the path list is derived from the full path, it's set at the same 
-=======
-   * Set the full path, and path list.
-   * Because the path list is derived from the full path, it's set at the same
->>>>>>> 2d877da6
    * time.
    *
    * @param inPath  The full requested path (in `/path/to/request` form)
