--- conflicted
+++ resolved
@@ -1,282 +1,195 @@
-package httpserver;
-
-import java.lang.reflect.Constructor;
-import java.lang.reflect.InvocationTargetException;
-import java.lang.reflect.Method;
-import java.util.ArrayList;
-import java.util.List;
-
-/**
- * A MethodWrapper is a wrapper for the reflect.Method class. It allows us to 
- * easily invoke a method based on a path without worrying about parsing out 
- * the variables and whatnot.
- */
-class MethodWrapper {
-
-  private static final String LANG_PATH = "java.lang.";
-
-  private String path;
-  private Method method;
-
-<<<<<<< HEAD
-  /**
-   * Create a MethodWrapper.
-   * @param path The path that will cause the method to be called
-   * @param methodName The name of the method
-   * @param callingClass The class that will call this method
-   * @throws HTTPException
-   */
-  public MethodWrapper(String path, String methodName, Class<?> callingClass) throws HTTPException {
-    try {
-      // Get a list of the parameter types
-      List<Class<?>> parameterTypes = new ArrayList<Class<?>>();
-=======
-
-  /**
-   * Create a MethodWrapper.
-   *
-   * @param path          The path that will cause the method to be called
-   * @param methodName    The name of the method
-   * @param callingClass  The class that will call this method
-   *
-   * @throws HTTPException
-   */
-  public MethodWrapper(String path, String methodName, Class callingClass) 
-          throws HTTPException {
-    try {
-      // Get a list of the parameter types
-      List<Class> parameterTypes = new ArrayList<Class>();
->>>>>>> c6210a60
-      String[] paths = path.split("/");
-      StringBuilder pathBuilder = new StringBuilder();
-
-      // Rebuild the path in a universal way
-<<<<<<< HEAD
-      for(String part : paths) {
-        if(!isDynamic(part))
-          part.toLowerCase();
-        else {
-          String paramClass = LANG_PATH  + part.substring(1, part.length() - 1);
-          parameterTypes.add(Class.forName(paramClass));
-        }
-
-        // The first path is always empty causing it to have 1 extra / in the front
-        if(!part.isEmpty()) {
-=======
-      // TODO: explain that comment
-      for (String part : paths) {
-        if (!isDynamic(part)) {
-          part.toLowerCase();
-        }
-        else {
-          String paramClass = LANG_PATH + part.substring(1, part.length() - 1);
-          parameterTypes.add(Class.forName(paramClass));
-        }
-
-        // The first path is always empty causing it to have 1 extra / in 
-        // the front
-        if (!part.isEmpty()) {
->>>>>>> c6210a60
-          pathBuilder.append('/');
-          pathBuilder.append(part);
-        }
-      }
-
-      this.path = pathBuilder.toString();
-
-      // If the path was just a '/' it will be empty
-<<<<<<< HEAD
-      if(this.path.isEmpty())
-        this.path = "/";
-
-      // The parameters need to be converted into a basic array.
-      // This is done instead of `parameterTypes.toArray()` because
-      // That returns an array of `Objects`, not of `Class<?>`
-      Class<?>[] paramTypes = new Class<?>[parameterTypes.size()];
-      for(int i=0; i<parameterTypes.size(); i++)
-        paramTypes[i] = parameterTypes.get(i);
-
-      method = callingClass.getMethod(methodName, paramTypes);
-
-    } catch(ClassNotFoundException | NoSuchMethodException | SecurityException e) {
-=======
-      if (this.path.isEmpty()) {
-        this.path = "/";
-      }
-
-      // Because Class.getMethod() takes in an array of Classes, and because
-      // List.toArray() returns an array of Objects, we need to manually 
-      // convert parameterTypes from a list to an array. 
-      Class[] paramTypes = new Class[parameterTypes.size()];
-      for (int i=0; i < parameterTypes.size(); i++) {
-        paramTypes[i] = parameterTypes.get(i);
-      }
-
-      method = callingClass.getMethod(methodName, paramTypes);
-    } 
-    catch(ClassNotFoundException | NoSuchMethodException 
-            | SecurityException e) {
->>>>>>> c6210a60
-      throw new HTTPException("Could not add path.", e);
-    }
-  }
-
-<<<<<<< HEAD
-  /**
-   * Invoke the method.
-   * @param callingClass The class the method belongs to.
-   * @param path The path that caused the method to be called. This is where variables come from.
-=======
-
-  /**
-   * Invoke the method.
-   *
-   * @param callingClass  The class the method belongs to.
-   * @param path          The path that caused the method to be called. This is 
-   *                      where variables come from.
-   *
->>>>>>> c6210a60
-   * @throws HTTPException
-   */
-  public void invoke(Object callingClass, String path) throws HTTPException {
-    try {
-      // Get the parameters
-      String[] paths = path.split("/");
-      String[] methodPaths = this.path.split("/");
-      List<Object> params = new ArrayList<Object>();
-<<<<<<< HEAD
-      for(int i = 0; i < paths.length; i++) {
-        if(isDynamic(methodPaths[i])){
-          //if(methodPaths[i].substring(1, methodPaths[i].length() - 1).equals("String"))
-          //params.add(new String(paths[i]));
-          Class<?> paramClass = Class.forName(LANG_PATH + methodPaths[i].substring(1, methodPaths[i].length() - 1));
-          Constructor<?> paramConstructor = paramClass.getConstructor(String.class);
-=======
-
-      for (int i = 0; i < paths.length; i++) {
-        if (isDynamic(methodPaths[i])) {
-          Class paramClass = Class.forName(LANG_PATH + methodPaths[i]
-                  .substring(1, methodPaths[i].length() - 1));
-
-          Constructor paramConstructor 
-                  = paramClass.getConstructor(String.class);
-
->>>>>>> c6210a60
-          params.add(paramConstructor.newInstance(paths[i]));
-        }
-      }
-
-<<<<<<< HEAD
-      // If you use an empty list an exception is thrown saying wrong
-      // number of parameters, even if there are no parameters
-      if(params.isEmpty())
-        method.invoke(callingClass);
-      else
-        method.invoke(callingClass, params.toArray());
-    } catch (IllegalAccessException | IllegalArgumentException | InvocationTargetException | SecurityException | ClassNotFoundException | NoSuchMethodException | InstantiationException e) {
-=======
-
-      // Method.invoke throws an exception if an empty array is passed in
-      if (params.isEmpty()) {
-        method.invoke(callingClass);
-      }
-      else {
-        method.invoke(callingClass, params.toArray());
-      }
-    } 
-    catch (IllegalAccessException | IllegalArgumentException 
-            | InvocationTargetException | SecurityException 
-            | ClassNotFoundException | NoSuchMethodException 
-            | InstantiationException e) {
->>>>>>> c6210a60
-      throw new HTTPException("Could not invoke method.", e);
-    }
-  }
-
-<<<<<<< HEAD
-  /**
-   * This determines how correct a method is from a path.
-   * The higher the number, the more correct the method is.
-   * @param path The relative path to the handler
-   * @return An integer from 0 to the length of path split on the '/'
-=======
-
-  /**
-   * Determines how correct a method is from a path. The higher the number, 
-   * the more likely the method is the correct method.
-   *
-   * Correctness is based on the similarity of the passed in path, and the
-   * method's path.
-   *
-   * @param path  The path, relative the the handler.
-   *
-   * @return  An integer from 0 to the length of path split on the '/'
->>>>>>> c6210a60
-   */
-  public int howCorrect(String path) {
-    String[] paths = path.split("/");
-    String[] methodPaths = this.path.split("/");
-
-    // If the paths aren't the same length, this is the wrong method
-    if(paths.length != methodPaths.length)
-      return 0;
-
-    // Start at one because the paths are the same length
-    int count = 1;
-    for(int i=0; i < paths.length && i < methodPaths.length; i++) {
-      if(paths[i].equals(methodPaths[i]))
-        count += 2;
-
-      // Variable checking
-      else if(isDynamic(methodPaths[i])){
-        try {
-          Class<?> paramClass = Class.forName(LANG_PATH + methodPaths[i].substring(1, methodPaths[i].length() - 1));
-          Constructor<?> constructor = paramClass.getConstructor(String.class);
-          constructor.newInstance(paths[i]);
-          count++;
-        } catch (ClassNotFoundException | NoSuchMethodException | SecurityException | InstantiationException | IllegalAccessException | IllegalArgumentException | InvocationTargetException e) {
-          return 0;
-        }
-
-      }
-    }
-
-    return count;
-  }
-
-<<<<<<< HEAD
-  /**
-   * Checks if there is dynamic text in part of a path.
-   * @param path Part of the path you want to check for dynamic data.
-   * @return If the string contains '{something}' (something being any amount of character from A-Z, a-z, 0-9)
-=======
-
-  /**
-   * Checks if there is dynamic text in part of a path.
-   *
-   * @param path  Part of the path you want to check for dynamic data.
-   *
-   * @return  If the path matches the regex pattern `\{[A-Za-z0-9]{1,}\}`
->>>>>>> c6210a60
-   */
-  private boolean isDynamic(String path) {
-    return path.matches("\\{[A-Za-z0-9]{1,}\\}");
-  }
-
-  /**
-   * Gets the name of the Method
-<<<<<<< HEAD
-=======
-   *
->>>>>>> c6210a60
-   * @return the Method's name
-   */
-  public String getName() {
-    return method.getName();
-  }
-
-  @Override
-  public String toString() {
-    return method.toString();
-  }
-}
+package httpserver;
+
+import java.lang.reflect.Constructor;
+import java.lang.reflect.InvocationTargetException;
+import java.lang.reflect.Method;
+import java.util.ArrayList;
+import java.util.List;
+
+/**
+ * A MethodWrapper is a wrapper for the reflect.Method class. It allows us to
+ * easily invoke a method based on a path without worrying about parsing out
+ * the variables and whatnot.
+ */
+class MethodWrapper {
+
+  private static final String LANG_PATH = "java.lang.";
+
+  private String path;
+  private Method method;
+
+
+  /**
+   * Create a MethodWrapper.
+   *
+   * @param path          The path that will cause the method to be called
+   * @param methodName    The name of the method
+   * @param callingClass  The class that will call this method
+   *
+   * @throws HTTPException
+   */
+  public MethodWrapper(String path, String methodName, Class callingClass)
+      throws HTTPException {
+    try {
+      // Get a list of the parameter types
+      List<Class> parameterTypes = new ArrayList<Class>();
+      String[] paths = path.split("/");
+      StringBuilder pathBuilder = new StringBuilder();
+
+      // Rebuild the path in a universal way
+      // TODO: explain that comment
+      for (String part : paths) {
+        if (!isDynamic(part)) {
+          part.toLowerCase();
+        }
+        else {
+          String paramClass = LANG_PATH + part.substring(1, part.length() - 1);
+          parameterTypes.add(Class.forName(paramClass));
+        }
+
+        // The first path is always empty causing it to have 1 extra / in
+        // the front
+        if (!part.isEmpty()) {
+          pathBuilder.append('/');
+          pathBuilder.append(part);
+        }
+      }
+
+      this.path = pathBuilder.toString();
+
+      // If the path was just a '/' it will be empty
+      if (this.path.isEmpty()) {
+        this.path = "/";
+      }
+
+      // Because Class.getMethod() takes in an array of Classes, and because
+      // List.toArray() returns an array of Objects, we need to manually
+      // convert parameterTypes from a list to an array.
+      Class[] paramTypes = new Class[parameterTypes.size()];
+      for (int i=0; i < parameterTypes.size(); i++) {
+        paramTypes[i] = parameterTypes.get(i);
+      }
+
+      method = callingClass.getMethod(methodName, paramTypes);
+    }
+    catch(ClassNotFoundException | NoSuchMethodException
+        | SecurityException e) {
+      throw new HTTPException("Could not add path.", e);
+    }
+  }
+
+
+  /**
+   * Invoke the method.
+   *
+   * @param callingClass  The class the method belongs to.
+   * @param path          The path that caused the method to be called. This is
+   *                      where variables come from.
+   *
+   * @throws HTTPException
+   */
+  public void invoke(Object callingClass, String path) throws HTTPException {
+    try {
+      // Get the parameters
+      String[] paths = path.split("/");
+      String[] methodPaths = this.path.split("/");
+      List<Object> params = new ArrayList<Object>();
+
+      for (int i = 0; i < paths.length; i++) {
+        if (isDynamic(methodPaths[i])) {
+          Class paramClass = Class.forName(LANG_PATH + methodPaths[i]
+              .substring(1, methodPaths[i].length() - 1));
+
+          Constructor paramConstructor
+          = paramClass.getConstructor(String.class);
+
+          params.add(paramConstructor.newInstance(paths[i]));
+        }
+      }
+
+
+      // Method.invoke throws an exception if an empty array is passed in
+      if (params.isEmpty()) {
+        method.invoke(callingClass);
+      }
+      else {
+        method.invoke(callingClass, params.toArray());
+      }
+    }
+    catch (IllegalAccessException | IllegalArgumentException
+        | InvocationTargetException | SecurityException
+        | ClassNotFoundException | NoSuchMethodException
+        | InstantiationException e) {
+      throw new HTTPException("Could not invoke method.", e);
+    }
+  }
+
+
+  /**
+   * Determines how correct a method is from a path. The higher the number,
+   * the more likely the method is the correct method.
+   *
+   * Correctness is based on the similarity of the passed in path, and the
+   * method's path.
+   *
+   * @param path  The path, relative the the handler.
+   *
+   * @return  An integer from 0 to the length of path split on the '/'
+   */
+  public int howCorrect(String path) {
+    String[] paths = path.split("/");
+    String[] methodPaths = this.path.split("/");
+
+    // If the paths aren't the same length, this is the wrong method
+    if(paths.length != methodPaths.length)
+      return 0;
+
+    // Start at one because the paths are the same length
+    int count = 1;
+    for(int i=0; i < paths.length && i < methodPaths.length; i++) {
+      if(paths[i].equals(methodPaths[i]))
+        count += 2;
+
+      // Variable checking
+      else if(isDynamic(methodPaths[i])){
+        try {
+          Class<?> paramClass = Class.forName(LANG_PATH + methodPaths[i].substring(1, methodPaths[i].length() - 1));
+          Constructor<?> constructor = paramClass.getConstructor(String.class);
+          constructor.newInstance(paths[i]);
+          count++;
+        } catch (ClassNotFoundException | NoSuchMethodException | SecurityException | InstantiationException | IllegalAccessException | IllegalArgumentException | InvocationTargetException e) {
+          return 0;
+        }
+
+      }
+    }
+
+    return count;
+  }
+
+
+  /**
+   * Checks if there is dynamic text in part of a path.
+   *
+   * @param path  Part of the path you want to check for dynamic data.
+   *
+   * @return  If the path matches the regex pattern `\{[A-Za-z0-9]{1,}\}`
+   */
+  private boolean isDynamic(String path) {
+    return path.matches("\\{[A-Za-z0-9]{1,}\\}");
+  }
+
+  /**
+   * Gets the name of the Method
+   *
+   * @return the Method's name
+   */
+  public String getName() {
+    return method.getName();
+  }
+
+  @Override
+  public String toString() {
+    return method.toString();
+  }
+}