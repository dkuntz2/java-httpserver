--- conflicted
+++ resolved
@@ -439,26 +439,15 @@
    */
   private void setupResponses() {
     responses = new HashMap<Integer, String>();
-<<<<<<< HEAD
 
     responses.put(100, "Continue");
     responses.put(101, "Switching Protocols");
 
-=======
-    
-    responses.put(100, "Continue");
-    responses.put(101, "Switching Protocals");
-    
->>>>>>> 16c6017d
     responses.put(200, "OK");
     responses.put(201, "Created");
     responses.put(202, "Accepted");
     responses.put(203, "Non-Authoritative Information");
-<<<<<<< HEAD
-    responses.put(204, "No content");
-=======
     responses.put(204, "No Content");
->>>>>>> 16c6017d
     responses.put(205, "Reset Content");
     responses.put(206, "Partial Content");
 
@@ -475,10 +464,7 @@
     responses.put(402, "Payment Required");
     responses.put(403, "Forbidden");
     responses.put(404, "Not Found");
-<<<<<<< HEAD
     responses.put(405, "Method Not Allowed");
-=======
->>>>>>> 16c6017d
     responses.put(406, "Not Acceptable");
     responses.put(407, "Proxy Authentication Required");
     responses.put(408, "Request Timeout");
@@ -486,14 +472,11 @@
     responses.put(410, "Gone");
     responses.put(411, "Length Required");
     responses.put(412, "Precondition Failed");
-<<<<<<< HEAD
-=======
     responses.put(413, "Request Entity Too Large");
     responses.put(414, "Request-URI Too Long");
     responses.put(415, "Unsupported Media Type");
     responses.put(416, "Request Range Not Satisfiable");
     responses.put(417, "Expectation Failed");
->>>>>>> 16c6017d
     responses.put(418, "I'm a teapot");
     responses.put(420, "Enhance Your Calm");
 
