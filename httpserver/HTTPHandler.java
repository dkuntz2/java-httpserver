package httpserver;

import java.io.UnsupportedEncodingException;
import java.net.URLDecoder;
import java.util.HashMap;
import java.util.Set;

/**
 * An HTTPHandler is what all handlers used by your server descend from. <p>
 * 
 * Extended classes have two options for determining their actions: they may
 * override the handle method (slightly harder), or use the addGet and addPost
 * methods in the constructor. See their descriptions for more information. <p>
 * 
 * If you just want to send a static message to the client, regardless of
 * request, you can use a MessageHandler, instead of creating a
 *
 * @see HTTPHandler#handle
 * @see HTTPHandler#addGet
 * @see HTTPHandler#addPost
 */
public abstract class HTTPHandler {
  /** Generic error message for when an exception occurs on the server */
  public static final String EXCEPTION_ERROR
  = "an exception occured while processing your request";

  /** Generic error message for when there isn't a method assigned to the
          requested path */
  public static final String NOT_A_METHOD_ERROR = "No known method";

  /** Generic error message for when the browser sends bad data */
  public static final String MALFORMED_INPUT_ERROR = "Malformed Input";

  /** Generic status message for when everything is good */
  public static final String STATUS_GOOD = "All systems are go";

  private HashMap<String, MethodWrapper> getMethods
  = new HashMap<String, MethodWrapper>();
  private HashMap<String, MethodWrapper> postMethods
  = new HashMap<String, MethodWrapper>();

  private HTTPRequest request;
  private int responseCode;
  private String responseType;
  private String responseText;
  private long responseSize;
  private boolean handled;

  /**
   * Create an HTTPHandler. <p>
   *
   * This also sets some acceptable defaults: <ul>
   *    <li>The response code is set to 200 (OK, which means everything happend
   *    all nice and good-like);
   *
   *    <li>The response size is set to -1, which tells the HTTPResponse to
   *    determine the correct size when sends back the information;
   *
   *    <li>The response is told it hasn't been handled yet;
   *
   *    <li>And the response mimetype is set to "text/plain".
   *
   * @param request HTTPRequest with the browser's request information.
   *
   * @see HTTPResponse
   * @see HTTPRequest
   * @see HTTPHandler#setResponseCode
   * @see HTTPHandler#setResponseSize
   * @see HTTPHandler#setHandled
   * @see HTTPHandler#setResponseType
   */
  public HTTPHandler(HTTPRequest request) {
    setRequest(request);

    setResponseCode(200);
    setResponseSize(-1);
    setHandled(false);
    setResponseType("text/plain");
  }


  /**
   * Where the Handler handles the information given from the request and 
   * based off of the paths specified in the Handler. <p>
   *
   * This can be overridden for more fine-grained handling. As is, it uses
   * the data behind the addGET and addPOST methods for determining the
   * correct action to take. <p>
   *
   * If there is not exact match, the `*` and `/` path's are used, in that
   * order. If, after that, no method can be found, a 501 is sent over to the
   * client, with the <code>NOT_A_METHOD_ERROR</code> message.
   *
   * @throws HTTPException  when an attached method can't be invoked.
   *
   * @see HTTPHandler#addGET
   * @see HTTPHandler#addPOST
   * @see HTTPHandler#NOT_A_METHOD_ERROR
   */
  public void handle() throws HTTPException {
    String path = getRequest().getPath();
    MethodWrapper method = getMap().get(path);

    int mostCorrect = 0;

    if(method == null) {
      Set<String> keys = getMap().keySet();
      for (String key : keys) {
        MethodWrapper testMethod = getMap().get(key);
        int testCorrect = testMethod.howCorrect(path);

        if (testCorrect > mostCorrect) {
          method = testMethod;
          mostCorrect = testCorrect;
        }
      }
    }

    if (method == null) {
      if (getMap().containsKey("*")) {
        method = getMap().get("*");
      }
      else if (getMap().containsKey("/")) {
        method = getMap().get("/");
      }
    }

    if (method == null) {
      message(501, NOT_A_METHOD_ERROR);
      return;
    }

    System.out.println("Method Invoked: " + method);
    method.invoke(this, path);
  }



  /**
   * Send a simple string message with an HTTP response code back to
   * the client. <p>
   *
   * Can be used for sending all data back.
   *
   * @param code      An HTTP response code.
   * @param message   The content of the server's response to the browser
   *
   * @see HTTPHandler#error
   * @see HTTPHandler#noContent
   */
  public void message(int code, String message) {
    setResponseCode(code);
    setResponseText(message);
    setHandled(true);
  }

  /**
   * Tell the browser there is no response data. <p>
   *
   * This is done by sending over a 204 code, which means there isn't
   * any data in the stream, but the server correctly processed the request
   *
   * @see HTTPHandler#message
   */
  public void noContent() {
    setResponseCode(204);
    setResponseText("");
    setHandled(true);
  }

  /**
   * Send a message to the browser and print an exception<p>
   *
   * Prints the stackTrace of `t`, and sends a message `message` back to the
   * browser, with that HTTP status of `code`
   * 
   * @param code      HTTP status code
   * @param message   the content being sent back to the browser
   * @param t         A throwable object, to be printed to the screen
   * 
   * @see httpserver.HTTPHandler#message
   */
  public void error(int code, String message, Throwable t) {
    t.printStackTrace();
    message(code, message);
  }



  /**
   * Gets the correct Map of Methods the request wants to use.
   * @return The HashMap for the correct request.
   */
  private HashMap<String, MethodWrapper> getMap() {
    if(getRequest().isType(HTTPRequest.GET_REQUEST_TYPE)) {
      return getMethods;
    }

    return postMethods;
  }

  /**
   * Attach a method to a GET request at a path. <p>
   *
   * Methods are passed in using "className#methodName" form so that
   * we can parse out the correct Method. Who knows, you might want to
   * use a method somewhere else, and who are we to argue with that? <p>
   *
   * If no # is included, we assume it belongs to the class it's called in. <p>
   *
   * Path's should come in "/path/to/action" form. If the method requires
   * parameters, they should be included in the path, in the order they're
   * listed in the method definition, but in "{ClassName}" form. Example:
   * <code>/hello/{String}/{String}</code> is a good path. <p>
   *
   * Methods being used should <strong>only</strong> have parameters that are
   * included in the java.lang library. Any other type of parameter will cause
   * an exception to occur. <p>
   *
   * Additionally, primitives are not permited, because they're not classes in
   * the java.lang library.
   *
   * @param path         Path to match
   * @param classMethod   Class and Method in class#method form.
   * @throws HTTPException When you do bad things.
   *
   * @see HTTPHandler#addPOST
   */
  public void addGET(String path, String methodName) throws HTTPException {
    addMethod(getMethods, path, methodName);
  }

  /**
   * Attach a method to a POST request at a path. <p>
   *
   * For a more detailed explanation, see addGET.
   *
   * @param path         Path to match
   * @param classMethod   Class and Method in class#method form.
   * @throws HTTPException When you do bad things.
   *
   * @see HTTPHandler#addGET
   */
  public void addPOST(String path, String methodName) throws HTTPException {
    addMethod(postMethods, path, methodName);
  }

  /**
   * Add a method to a path in a map. <p>
   *
   * Methods are passed in using "className#methodName" form so that
   * we can parse out the correct Method. Who knows, you might want to
   * use a method somewhere else, and who are we to argue with that? <p>
   *
   * If no # is included, we assume it belongs to the class it's called in.
   *
   * @param map             The map to add this junks to.
   * @param path            Path to match
   * @param classMethod     Class and Method in class#method form.
   *
   * @throws HTTPException  When you do bad things.
   */
  private void addMethod(HashMap<String, MethodWrapper> map, String path,
      String methodName) throws HTTPException {
    MethodWrapper method = new MethodWrapper(path, methodName, getClass());
    map.put(path, method);
  }


<<<<<<< HEAD
=======

  /**
   * Gets an absolute path from a relative path
   * @param path The relative path of a resource
   * @return The relative path's absolute path
   */
  public static String getResource(String path)
  {
    try
    {
      return URLDecoder.decode(ClassLoader.getSystemClassLoader().getResource(
          URLDecoder.decode(path, "UTF-8")).getPath(), "UTF-8");
    }
    catch (UnsupportedEncodingException e)
    {// This won't happen...
    }
    return ClassLoader.getSystemClassLoader().getResource(path).getPath();
  }

>>>>>>> 2d877da6
  /******************************
    Generic getters and setters
   ******************************/
  public void setRequest(HTTPRequest request) {
    this.request = request;
  }
  public HTTPRequest getRequest() {
    return request;
  }

  public void setResponseCode(int code) {
    responseCode = code;
  }
  public int getResponseCode() {
    return responseCode;
  }

  public void setResponseSize(long size) {
    responseSize = size;
  }
  public long getResponseSize() {
    return responseSize;
  }

  public void setHandled(boolean handled) {
    this.handled = handled;
  }
  public boolean isHandled() {
    return handled;
  }

  public void setResponseText(String responseText) {
    this.responseText = responseText;
  }
  public String getResponseText() {
    return responseText;
  }

  public void setResponseType(String responseType) {
    this.responseType = responseType;
  }
  public String getResponseType() {
    return responseType;
  }
}<|MERGE_RESOLUTION|>--- conflicted
+++ resolved
@@ -267,28 +267,6 @@
   }
 
 
-<<<<<<< HEAD
-=======
-
-  /**
-   * Gets an absolute path from a relative path
-   * @param path The relative path of a resource
-   * @return The relative path's absolute path
-   */
-  public static String getResource(String path)
-  {
-    try
-    {
-      return URLDecoder.decode(ClassLoader.getSystemClassLoader().getResource(
-          URLDecoder.decode(path, "UTF-8")).getPath(), "UTF-8");
-    }
-    catch (UnsupportedEncodingException e)
-    {// This won't happen...
-    }
-    return ClassLoader.getSystemClassLoader().getResource(path).getPath();
-  }
-
->>>>>>> 2d877da6
   /******************************
     Generic getters and setters
    ******************************/
