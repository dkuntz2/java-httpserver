--- conflicted
+++ resolved
@@ -25,15 +25,10 @@
 	/** Generic status message for when everything is good */
 	public static final String STATUS_GOOD = "All systems are go";
 
-<<<<<<< HEAD
-
-	public static HashMap<String, Method> methods = new HashMap<String, Method>();
 	
-	// TODO: do we needs this?
-=======
 	private HashMap<String, Method> getMethods = new HashMap<String, Method>();
 	private HashMap<String, Method> postMethods = new HashMap<String, Method>();
->>>>>>> 166e46a1
+	// TODO: do we needs this?
 	private Class<? extends HTTPHandler> handler;
 
 
@@ -77,7 +72,6 @@
 			methods = getMethods;
 		else
 			methods = postMethods;
-<<<<<<< HEAD
 
 		try {
 			Method method = methods.get(path);
@@ -137,76 +131,7 @@
 	}
 
 
-	/**
-	 * Where subclasses perform their specific actions.
-	 * @throws HTTPException
-	 */
-	public void handleOld() throws HTTPException {
-		String path = getRequest().getFullPath();
-=======
->>>>>>> 166e46a1
-
-		try {
-			Method method = methods.get(path);
-
-			// If the method is null, there could be dynamic text in the url
-			if (method == null) {
-				// Iterate over the keys
-				outerloop:
-					for (String key : methods.keySet()) {
-						// We need the index of '{' because it is the escape character for dynamic text
-						int index = key.indexOf('{');
-
-						// This will be manipulated based on the key
-						String newPath = "";
-						// If there is dynamic text
-						if (index != -1) {
-							// Check if the text before the '{' matches before we continue
-							if (!path.substring(0, index).equalsIgnoreCase(key.substring(0, index)))
-								index = -1;
-							else
-								newPath = path.substring(0, index-1);
-						}
-						// While we have a '{' and the path still matches what was there before
-						while (index != -1 &&
-								newPath.substring(0, index-1).equalsIgnoreCase(key.substring(0, index-1))) {
-							// Add the next part of the dynamic text to the new path
-							newPath += key.substring(index-1, key.indexOf('}', index) + 1);
-
-							// Create another string that has newPath and the rest of the regular path to test with
-							String testPath;
-							if(path.indexOf('/', index) != -1)
-								testPath = newPath + path.substring(path.indexOf('/', index));
-							else
-								testPath = newPath;
-
-							// Check for our method
-							method = methods.get(testPath);
-
-							// If we have found a method, invoke it and get out of here
-							if (method != null) {
-								break outerloop;
-							}
-							// Set the new index to the next index of '{'
-							index = key.indexOf('{', index + 1);
-						}
-					}
-			}
-
-			System.out.println("Method invoked: " + method + "\n");
-
-			method.invoke(this);
-
-		} catch (NullPointerException | IllegalAccessException | IllegalArgumentException | InvocationTargetException | SecurityException e) {
-			e.printStackTrace();
-			throw new HTTPException("Could not handle path: " + getRequest().getFullPath());
-		}
-	}
-
-<<<<<<< HEAD
-	// TODO allow parameters or not?
-	/*public void addPath(String path, String methodName, Class<?> ... parameters) {
-=======
+
 
 	public void addGET(String path, String methodName) throws HTTPException {
 		addMethod(getMethods, path, methodName);
@@ -217,7 +142,6 @@
 	}
 
 	private void addMethod(HashMap<String, Method> map, String path, String methodName) throws HTTPException {
->>>>>>> 166e46a1
 		try {
 			// Make sure the path ends in a '/' for checking for the path later
 			if(path.charAt(path.length() - 1) != '/')
@@ -230,7 +154,7 @@
 		} catch(NoSuchMethodException | SecurityException e) {
 			throw new HTTPException("Could not add path.", e);
 		}
-	}*/
+	}
 	
 
 	/**
