package handlers;

import httpserver.*;

public class HelloHandler extends HTTPHandler {

	public HelloHandler(HTTPRequest request) throws HTTPException {
		super(request);
		try {
			addGET("/", "sayHello");
			addGET("/{String}/", "sayHelloF");
			addGET("/{String}/{String}", "sayHelloFL");

			addGET("/goodbye", "sayGoodbye");
		} catch (HTTPException e) {
			e.printStackTrace();
		}
	}

	public void sayHello() {
		setResponseText("Hello World");
		setHandled(true);
	}

<<<<<<< HEAD
	public void sayHelloF() {
		String response = "Hello " + getRequest().getPath().get(0);
=======
	public void sayHelloF(String firstName) {
		String response = "Hello " + firstName;
>>>>>>> 1d807ac9
		setResponseText(response);
		setHandled(true);
	}

<<<<<<< HEAD
	public void sayHelloFL() {
		String response = "Hello " + getRequest().getPath().get(0) + " " + getRequest().getPath().get(1);
=======
	public void sayHelloFL(String firstName, String lastName) {
		String response = "Hello " + firstName + " " + lastName;
>>>>>>> 1d807ac9
		setResponseText(response);
		setHandled(true);
	}

	public void sayGoodbye() {
		setResponseText("Goodbye World");
		setHandled(true);
	}
}<|MERGE_RESOLUTION|>--- conflicted
+++ resolved
@@ -22,24 +22,14 @@
 		setHandled(true);
 	}
 
-<<<<<<< HEAD
-	public void sayHelloF() {
-		String response = "Hello " + getRequest().getPath().get(0);
-=======
 	public void sayHelloF(String firstName) {
 		String response = "Hello " + firstName;
->>>>>>> 1d807ac9
 		setResponseText(response);
 		setHandled(true);
 	}
 
-<<<<<<< HEAD
-	public void sayHelloFL() {
-		String response = "Hello " + getRequest().getPath().get(0) + " " + getRequest().getPath().get(1);
-=======
 	public void sayHelloFL(String firstName, String lastName) {
 		String response = "Hello " + firstName + " " + lastName;
->>>>>>> 1d807ac9
 		setResponseText(response);
 		setHandled(true);
 	}
